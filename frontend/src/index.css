--- conflicted
+++ resolved
@@ -1,24 +1,8 @@
-<<<<<<< HEAD
-/* Material Design inspired styles */
-* {
-  box-sizing: border-box;
-}
-
-body {
-  margin: 0;
-  font-family: 'Roboto', 'Helvetica', 'Arial', sans-serif;
-  -webkit-font-smoothing: antialiased;
-  -moz-osx-font-smoothing: grayscale;
-  background-color: #121212;
-  color: #ffffff;
-}
-=======
 @import url('https://fonts.googleapis.com/css2?family=Inter:wght@300;400;500;600;700&family=JetBrains+Mono:wght@300;400;500;600&display=swap');
 
 @tailwind base;
 @tailwind components;
 @tailwind utilities;
->>>>>>> 4da59320
 
 @layer base {
   /* Global styles */
@@ -87,99 +71,6 @@
 
 /* Custom scrollbar with modern design */
 ::-webkit-scrollbar {
-<<<<<<< HEAD
-  width: 8px;
-}
-
-::-webkit-scrollbar-track {
-  background: #1e1e1e;
-}
-
-::-webkit-scrollbar-thumb {
-  background: #424242;
-  border-radius: 4px;
-}
-
-::-webkit-scrollbar-thumb:hover {
-  background: #616161;
-}
-
-/* Material Design elevation shadows */
-.elevation-1 {
-  box-shadow: 0 1px 3px rgba(0,0,0,0.12), 0 1px 2px rgba(0,0,0,0.24);
-}
-
-.elevation-2 {
-  box-shadow: 0 3px 6px rgba(0,0,0,0.16), 0 3px 6px rgba(0,0,0,0.23);
-}
-
-.elevation-3 {
-  box-shadow: 0 10px 20px rgba(0,0,0,0.19), 0 6px 6px rgba(0,0,0,0.23);
-}
-
-/* Material Design colors */
-.bg-primary {
-  background-color: #1976d2;
-}
-
-.bg-secondary {
-  background-color: #424242;
-}
-
-.bg-surface {
-  background-color: #1e1e1e;
-}
-
-.bg-surface-variant {
-  background-color: #2d2d2d;
-}
-
-.text-primary {
-  color: #ffffff;
-}
-
-.text-secondary {
-  color: #b3b3b3;
-}
-
-.text-on-primary {
-  color: #ffffff;
-}
-
-.text-on-surface {
-  color: #ffffff;
-}
-
-/* React Flow customization for Material Design */
-.react-flow__controls {
-  background-color: #1e1e1e !important;
-  border: 1px solid #424242 !important;
-  border-radius: 8px !important;
-  box-shadow: 0 3px 6px rgba(0,0,0,0.16), 0 3px 6px rgba(0,0,0,0.23) !important;
-}
-
-.react-flow__minimap {
-  background-color: #1e1e1e !important;
-  border: 1px solid #424242 !important;
-  border-radius: 8px !important;
-  box-shadow: 0 3px 6px rgba(0,0,0,0.16), 0 3px 6px rgba(0,0,0,0.23) !important;
-}
-
-.react-flow__background {
-  background-color: #121212 !important;
-}
-
-.react-flow__node {
-  background-color: #1e1e1e !important;
-  border: 1px solid #424242 !important;
-  border-radius: 8px !important;
-  box-shadow: 0 1px 3px rgba(0,0,0,0.12), 0 1px 2px rgba(0,0,0,0.24) !important;
-}
-
-.react-flow__handle {
-  background-color: #1976d2 !important;
-  border: 2px solid #1976d2 !important;
-=======
   width: 10px;
   height: 10px;
 }
@@ -354,10 +245,15 @@
 /* Modal backdrop */
 .modal-backdrop {
   @apply fixed inset-0 bg-black/60 backdrop-blur-sm;
->>>>>>> 4da59320
-}
-
-.react-flow__handle:hover {
-  background-color: #1565c0 !important;
-  border-color: #1565c0 !important;
+}
+
+/* Reduced motion support */
+@media (prefers-reduced-motion: reduce) {
+  *,
+  *::before,
+  *::after {
+    animation-duration: 0.01ms !important;
+    animation-iteration-count: 1 !important;
+    transition-duration: 0.01ms !important;
+  }
 } 
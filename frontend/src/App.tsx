
import { ThemeProvider, createTheme } from '@mui/material/styles';
import { CssBaseline, Box } from '@mui/material';
import { Toaster } from 'sonner';
import { TopBar } from './components/common/TopBar';
import { ErrorBoundary } from './components/common/ErrorBoundary';
import { ModuleEditorTab } from './components/tabs/ModuleEditorTab';
import { WikiTab } from './components/tabs/WikiTab';
import { ConsoleTab } from './components/tabs/ConsoleTab';
import { PerformanceDashboardTab } from './components/tabs/PerformanceDashboardTab';
import { useWebSocket } from './hooks/useWebSocket';
import { useActiveTab } from './store';

// Create Material-UI dark theme
const darkTheme = createTheme({
  palette: {
    mode: 'dark',
    primary: {
      main: '#1976d2',
      light: '#42a5f5',
      dark: '#1565c0',
    },
    secondary: {
      main: '#9c27b0',
      light: '#ba68c8',
      dark: '#7b1fa2',
    },
    background: {
      default: '#121212',
      paper: '#1e1e1e',
    },
    text: {
      primary: '#ffffff',
      secondary: '#b3b3b3',
    },
  },
  typography: {
    fontFamily: '"Roboto", "Helvetica", "Arial", sans-serif',
  },
  components: {
    MuiButton: {
      styleOverrides: {
        root: {
          textTransform: 'none',
          borderRadius: 8,
        },
      },
    },
    MuiCard: {
      styleOverrides: {
        root: {
          borderRadius: 12,
          boxShadow: '0 3px 6px rgba(0,0,0,0.16), 0 3px 6px rgba(0,0,0,0.23)',
        },
      },
    },
  },
});

function App() {
  // Initialize WebSocket connection
  useWebSocket();
  
  const activeTab = useActiveTab();

  const renderTabContent = () => {
    switch (activeTab) {
      case 'editor':
        return <ModuleEditorTab />;
      case 'wiki':
        return <WikiTab />;
      case 'console':
        return <ConsoleTab />;
      case 'dashboard':
        return <PerformanceDashboardTab />;
      default:
        return <ModuleEditorTab />;
    }
  };

  return (
<<<<<<< HEAD
    <ThemeProvider theme={darkTheme}>
      <CssBaseline />
      <ErrorBoundary>
        <Box sx={{ 
          height: '100vh', 
          display: 'flex', 
          flexDirection: 'column',
          bgcolor: 'background.default',
          color: 'text.primary'
        }}>
          <TopBar />
          
          <Box component="main" sx={{ 
            flex: 1, 
            overflow: 'hidden', 
            position: 'relative',
            bgcolor: 'background.default'
          }}>
            {/* Background Pattern */}
            <Box sx={{
              position: 'absolute',
              inset: 0,
              opacity: 0.1,
              background: 'radial-gradient(circle at 1px 1px, rgba(25, 118, 210, 0.3) 1px, transparent 0)',
              backgroundSize: '20px 20px'
            }} />
            
            {/* Content */}
            <Box sx={{ 
              position: 'relative', 
              zIndex: 10, 
              height: '100%' 
            }}>
              {renderTabContent()}
            </Box>
          </Box>

          <Toaster 
            position="bottom-right"
            toastOptions={{
              duration: 4000,
              style: {
                background: 'rgba(30, 30, 30, 0.95)',
                color: '#ffffff',
                border: '1px solid rgba(66, 66, 66, 0.2)',
                backdropFilter: 'blur(10px)',
                borderRadius: '12px',
                boxShadow: '0 10px 20px rgba(0,0,0,0.19), 0 6px 6px rgba(0,0,0,0.23)'
              }
            }}
          />
        </Box>
      </ErrorBoundary>
    </ThemeProvider>
=======
    <ErrorBoundary>
      <div className="h-screen flex flex-col bg-bg-primary text-text-primary overflow-hidden">
        <TopBar />
        
        <main className="flex-1 overflow-hidden relative">
          <div className="absolute inset-0 bg-gradient-to-br from-bg-primary via-bg-secondary to-bg-primary opacity-50" />
          <div className="relative z-10 h-full">
            {renderTabContent()}
          </div>
        </main>
        
        <RealTimeNotifications />
        <Toaster 
          position="bottom-right"
          toastOptions={{
            duration: 4000,
            className: 'font-sans',
            style: {
              background: 'rgba(17, 17, 17, 0.95)',
              color: '#fafafa',
              border: '1px solid #262626',
              backdropFilter: 'blur(12px)',
              boxShadow: '0 10px 20px rgba(0, 0, 0, 0.3), 0 6px 6px rgba(0, 0, 0, 0.6)',
            },
          }}
        />
      </div>
    </ErrorBoundary>
>>>>>>> 4da59320
  );
}

export default App; <|MERGE_RESOLUTION|>--- conflicted
+++ resolved
@@ -1,61 +1,14 @@
 
-import { ThemeProvider, createTheme } from '@mui/material/styles';
-import { CssBaseline, Box } from '@mui/material';
 import { Toaster } from 'sonner';
 import { TopBar } from './components/common/TopBar';
 import { ErrorBoundary } from './components/common/ErrorBoundary';
+import { RealTimeNotifications } from './components/common/RealTimeNotifications';
 import { ModuleEditorTab } from './components/tabs/ModuleEditorTab';
 import { WikiTab } from './components/tabs/WikiTab';
 import { ConsoleTab } from './components/tabs/ConsoleTab';
 import { PerformanceDashboardTab } from './components/tabs/PerformanceDashboardTab';
 import { useWebSocket } from './hooks/useWebSocket';
 import { useActiveTab } from './store';
-
-// Create Material-UI dark theme
-const darkTheme = createTheme({
-  palette: {
-    mode: 'dark',
-    primary: {
-      main: '#1976d2',
-      light: '#42a5f5',
-      dark: '#1565c0',
-    },
-    secondary: {
-      main: '#9c27b0',
-      light: '#ba68c8',
-      dark: '#7b1fa2',
-    },
-    background: {
-      default: '#121212',
-      paper: '#1e1e1e',
-    },
-    text: {
-      primary: '#ffffff',
-      secondary: '#b3b3b3',
-    },
-  },
-  typography: {
-    fontFamily: '"Roboto", "Helvetica", "Arial", sans-serif',
-  },
-  components: {
-    MuiButton: {
-      styleOverrides: {
-        root: {
-          textTransform: 'none',
-          borderRadius: 8,
-        },
-      },
-    },
-    MuiCard: {
-      styleOverrides: {
-        root: {
-          borderRadius: 12,
-          boxShadow: '0 3px 6px rgba(0,0,0,0.16), 0 3px 6px rgba(0,0,0,0.23)',
-        },
-      },
-    },
-  },
-});
 
 function App() {
   // Initialize WebSocket connection
@@ -79,62 +32,6 @@
   };
 
   return (
-<<<<<<< HEAD
-    <ThemeProvider theme={darkTheme}>
-      <CssBaseline />
-      <ErrorBoundary>
-        <Box sx={{ 
-          height: '100vh', 
-          display: 'flex', 
-          flexDirection: 'column',
-          bgcolor: 'background.default',
-          color: 'text.primary'
-        }}>
-          <TopBar />
-          
-          <Box component="main" sx={{ 
-            flex: 1, 
-            overflow: 'hidden', 
-            position: 'relative',
-            bgcolor: 'background.default'
-          }}>
-            {/* Background Pattern */}
-            <Box sx={{
-              position: 'absolute',
-              inset: 0,
-              opacity: 0.1,
-              background: 'radial-gradient(circle at 1px 1px, rgba(25, 118, 210, 0.3) 1px, transparent 0)',
-              backgroundSize: '20px 20px'
-            }} />
-            
-            {/* Content */}
-            <Box sx={{ 
-              position: 'relative', 
-              zIndex: 10, 
-              height: '100%' 
-            }}>
-              {renderTabContent()}
-            </Box>
-          </Box>
-
-          <Toaster 
-            position="bottom-right"
-            toastOptions={{
-              duration: 4000,
-              style: {
-                background: 'rgba(30, 30, 30, 0.95)',
-                color: '#ffffff',
-                border: '1px solid rgba(66, 66, 66, 0.2)',
-                backdropFilter: 'blur(10px)',
-                borderRadius: '12px',
-                boxShadow: '0 10px 20px rgba(0,0,0,0.19), 0 6px 6px rgba(0,0,0,0.23)'
-              }
-            }}
-          />
-        </Box>
-      </ErrorBoundary>
-    </ThemeProvider>
-=======
     <ErrorBoundary>
       <div className="h-screen flex flex-col bg-bg-primary text-text-primary overflow-hidden">
         <TopBar />
@@ -163,7 +60,6 @@
         />
       </div>
     </ErrorBoundary>
->>>>>>> 4da59320
   );
 }
 
